extern crate byteorder;

use self::byteorder::{ByteOrder, LittleEndian};

use super::*;

// Define common methods on floating-point types here
trait Float: ValueType {}

pub struct Float8 {
    value: f64
}

impl Float8 {
    pub fn new(data: &[u8]) -> Self {
        Float8 { value: LittleEndian::read_f64(&data) }
    }

    pub fn value(&self) -> f64 {
        self.value
    }
}

impl Float for Float8 {}

impl ValueType for Float8 {
    fn un_marshall(&self) -> OwnedBuffer {
        let mut data: Vec<u8> = vec![0; self.size()];
        LittleEndian::write_f64(&mut data, self.value);
        OwnedBuffer::new(self.type_id(), data)
    }

    fn size(&self) -> usize { 8 }

    fn type_id(&self) -> TypeID {
        TypeID::Float8
    }

    fn equals(&self, other: &ValueType) -> bool {
        match other.type_id() {
            TypeID::Int2 => {
                self.value.eq(&(cast::<Int2>(other).value() as f64))
            }
            TypeID::Int4 => {
                self.value.eq(&(cast::<Int4>(other).value() as f64))
            }
            TypeID::Int8 => {
<<<<<<< HEAD
                self.value == cast::<Int8>(other).value() as f64
            },
=======
                self.value.eq(&(cast::<Int8>(other).value() as f64))
            }
>>>>>>> f1e858c8
            TypeID::Float8 => {
                self.value.eq(&(cast::<Float8>(other).value()))
            }
            TypeID::IPv4 => {
<<<<<<< HEAD
                self.value == cast::<IPv4>(other).value() as f64
            },
            _ => {
                panic!(incompatible_types(self.type_id(), other.type_id()));
            },
        }
    }

    fn compare(&self, other: &ValueType) -> Ordering {
            match other.type_id() {
                TypeID::Int2 => {
                    self.cmp(cast::<Int2>(other).value() as f64)
                }
                TypeID::Int4 => {
                    self.cmp(cast::<Int4>(other).value() as f64)
                }
                TypeID::Int8 => {
                    self.cmp(cast::<Int8>(other).value() as f64)
                }
                TypeID::Float8 => {
                    self.cmp(cast::<Float8>(other).value)
                }
                TypeID::IPv4 => {
                    self.cmp(cast::<IPv4>(other).value() as f64)
                }
                _ => {
                    panic!(incompatible_types(self.type_id(), other.type_id()))
                }
            }
        }

    fn type_id(&self) -> TypeID {
        TypeID::Float8
    }
}

pub struct Float4 {
    value: f32
}

impl Float4 {
    pub fn new(data: &[u8]) -> Self {
        Float4 { value: LittleEndian::read_f32(&data) }
    }
    pub fn value(&self) -> f32 {
        self.value
    }
}

impl ValueType for Float4 {
    fn un_marshall(&self) -> OwnedBuffer {
        let mut data: Vec<u8> = vec![0; 4];
        LittleEndian::write_f32(&mut data, self.value);
        OwnedBuffer::new(self.type_id(), data)
    }

    fn size(&self) -> usize {4}

    fn equals(&self, other: &ValueType) -> bool {
        match other.type_id() {
            TypeID::Int2 => {
                self.value == cast::<Int2>(other).value() as f32
            },
            TypeID::Int4 => {
                self.value == cast::<Int4>(other).value() as f32
            },
            TypeID::Int8 => {
                self.value == cast::<Int8>(other).value() as f32
            },
            TypeID::Float4 => {
                self.value == cast::<Float4>(other).value
            },
            TypeID::Float8 => {
                self.value ==cast::<Float8>(other).value as f32
            }
            TypeID::IPv4 => {
                self.value == cast::<IPv4>(other).value() as f32
            },
            _ => {
                panic!(incompatible_types(self.type_id(), other.type_id()));
=======
                self.value.eq(&(cast::<IPv4>(other).value() as f64))
>>>>>>> f1e858c8
            }
            _ => false
        }
    }

<<<<<<< HEAD
    fn compare(&self, other: &ValueType) -> Ordering {
        match other.type_id() {
            TypeID::Int2 => {
                self.cmp(cast::<Int2>(other).value() as f32)
            }
            TypeID::Int4 => {
                self.cmp(cast::<Int4>(other).value() as f32)
            }
            TypeID::Int8 => {
                self.cmp(cast::<Int8>(other).value() as f32)
            }
            TypeID::Float4 => {
                self.cmp(cast::<Float4>(other).value)
            }
            TypeID::Float8 => {
                self.cmp(cast::<Float8>(other).value as f32)
=======
    fn less_than(&self, other: &ValueType) -> bool {
        match other.type_id() {
            TypeID::Int2 => {
                self.value.lt(&(cast::<Int2>(other).value() as f64))
            }
            TypeID::Int4 => {
                self.value.lt(&(cast::<Int4>(other).value() as f64))
            }
            TypeID::Int8 => {
                self.value.lt(&(cast::<Int8>(other).value() as f64))
            }
            TypeID::Float8 => {
                self.value.lt(&(cast::<Float8>(other).value()))
>>>>>>> f1e858c8
            }
            TypeID::IPv4 => {
                self.value.lt(&(cast::<IPv4>(other).value() as f64))
            }
            _ => false
        }
    }

    fn greater_than(&self, other: &ValueType) -> bool {
        match other.type_id() {
            TypeID::Int2 => {
                self.value.gt(&(cast::<Int2>(other).value() as f64))
            }
            TypeID::Int4 => {
                self.value.gt(&(cast::<Int4>(other).value() as f64))
            }
            TypeID::Int8 => {
                self.value.gt(&(cast::<Int8>(other).value() as f64))
            }
            TypeID::Float8 => {
                self.value.gt(&(cast::<Float8>(other).value()))
            }
            TypeID::IPv4 => {
                self.value.gt(&(cast::<IPv4>(other).value() as f64))
            }
            _ => false
        }
    }
}

#[cfg(test)]
mod test {
    // TODO: Place unit tests here
}<|MERGE_RESOLUTION|>--- conflicted
+++ resolved
@@ -45,124 +45,18 @@
                 self.value.eq(&(cast::<Int4>(other).value() as f64))
             }
             TypeID::Int8 => {
-<<<<<<< HEAD
-                self.value == cast::<Int8>(other).value() as f64
-            },
-=======
                 self.value.eq(&(cast::<Int8>(other).value() as f64))
             }
->>>>>>> f1e858c8
             TypeID::Float8 => {
                 self.value.eq(&(cast::<Float8>(other).value()))
             }
             TypeID::IPv4 => {
-<<<<<<< HEAD
-                self.value == cast::<IPv4>(other).value() as f64
-            },
-            _ => {
-                panic!(incompatible_types(self.type_id(), other.type_id()));
-            },
-        }
-    }
-
-    fn compare(&self, other: &ValueType) -> Ordering {
-            match other.type_id() {
-                TypeID::Int2 => {
-                    self.cmp(cast::<Int2>(other).value() as f64)
-                }
-                TypeID::Int4 => {
-                    self.cmp(cast::<Int4>(other).value() as f64)
-                }
-                TypeID::Int8 => {
-                    self.cmp(cast::<Int8>(other).value() as f64)
-                }
-                TypeID::Float8 => {
-                    self.cmp(cast::<Float8>(other).value)
-                }
-                TypeID::IPv4 => {
-                    self.cmp(cast::<IPv4>(other).value() as f64)
-                }
-                _ => {
-                    panic!(incompatible_types(self.type_id(), other.type_id()))
-                }
-            }
-        }
-
-    fn type_id(&self) -> TypeID {
-        TypeID::Float8
-    }
-}
-
-pub struct Float4 {
-    value: f32
-}
-
-impl Float4 {
-    pub fn new(data: &[u8]) -> Self {
-        Float4 { value: LittleEndian::read_f32(&data) }
-    }
-    pub fn value(&self) -> f32 {
-        self.value
-    }
-}
-
-impl ValueType for Float4 {
-    fn un_marshall(&self) -> OwnedBuffer {
-        let mut data: Vec<u8> = vec![0; 4];
-        LittleEndian::write_f32(&mut data, self.value);
-        OwnedBuffer::new(self.type_id(), data)
-    }
-
-    fn size(&self) -> usize {4}
-
-    fn equals(&self, other: &ValueType) -> bool {
-        match other.type_id() {
-            TypeID::Int2 => {
-                self.value == cast::<Int2>(other).value() as f32
-            },
-            TypeID::Int4 => {
-                self.value == cast::<Int4>(other).value() as f32
-            },
-            TypeID::Int8 => {
-                self.value == cast::<Int8>(other).value() as f32
-            },
-            TypeID::Float4 => {
-                self.value == cast::<Float4>(other).value
-            },
-            TypeID::Float8 => {
-                self.value ==cast::<Float8>(other).value as f32
-            }
-            TypeID::IPv4 => {
-                self.value == cast::<IPv4>(other).value() as f32
-            },
-            _ => {
-                panic!(incompatible_types(self.type_id(), other.type_id()));
-=======
                 self.value.eq(&(cast::<IPv4>(other).value() as f64))
->>>>>>> f1e858c8
             }
             _ => false
         }
     }
 
-<<<<<<< HEAD
-    fn compare(&self, other: &ValueType) -> Ordering {
-        match other.type_id() {
-            TypeID::Int2 => {
-                self.cmp(cast::<Int2>(other).value() as f32)
-            }
-            TypeID::Int4 => {
-                self.cmp(cast::<Int4>(other).value() as f32)
-            }
-            TypeID::Int8 => {
-                self.cmp(cast::<Int8>(other).value() as f32)
-            }
-            TypeID::Float4 => {
-                self.cmp(cast::<Float4>(other).value)
-            }
-            TypeID::Float8 => {
-                self.cmp(cast::<Float8>(other).value as f32)
-=======
     fn less_than(&self, other: &ValueType) -> bool {
         match other.type_id() {
             TypeID::Int2 => {
@@ -176,7 +70,6 @@
             }
             TypeID::Float8 => {
                 self.value.lt(&(cast::<Float8>(other).value()))
->>>>>>> f1e858c8
             }
             TypeID::IPv4 => {
                 self.value.lt(&(cast::<IPv4>(other).value() as f64))
