pub mod logical_entities;
pub mod physical_operators;
pub mod storage_manager;
pub mod physical_plan;
<<<<<<< HEAD
pub mod type_system;
pub mod test_helpers;

use test_helpers::data_gen::*;

const RECORD_COUNT: usize = 30;

fn main() {
    generate_relation_t_into_hustle_and_sqlite(RECORD_COUNT);
    generate_relation_a_into_hustle_and_sqlite3(RECORD_COUNT);
    generate_relation_b_into_hustle_and_sqlite3(RECORD_COUNT);
=======
pub mod test_helpers;

use physical_plan::parser::parse;

fn main() {
    run_select_sum_a_comma_b_from_t_group_by_b();
}

fn run_select_sum_a_comma_b_from_t_group_by_b() {
    let plan_str = r#"
        {
          "json_name": "TopLevelPlan",
          "plan": {
            "json_name": "Selection",
            "has_repartition": "false",
            "input": {
              "json_name": "TableReference",
              "relation": "T",
              "alias": "t",
              "array": [
                {
                  "json_name": "AttributeReference",
                  "id": "0",
                  "name": "a",
                  "relation": "t",
                  "type": "Int NULL"
                },
                {
                  "json_name": "AttributeReference",
                  "id": "1",
                  "name": "b",
                  "relation": "t",
                  "type": "Int"
                }
              ]
            },
            "filter_predicate": {
              "json_name": "Equal",
              "attribute_reference": {
                "json_name": "AttributeReference",
                "id": "0",
                "name": "a",
                "relation": "t",
                "type": "Int NULL"
              },
              "literal": {
                "json_name": "Literal",
                "value": "5",
                "type": "Int"
              }
            },
            "project_expressions": [
              {
                "json_name": "AttributeReference",
                "id": "0",
                "name": "a",
                "relation": "t",
                "type": "Int NULL"
              }
            ]
          },
          "output_attributes": [
            {
              "json_name": "AttributeReference",
              "id": "0",
              "name": "a",
              "relation": "t",
              "type": "Int NULL"
            }
          ]
        }"#;

    let node = parse(plan_str);
    node.execute();
>>>>>>> e9745940
}<|MERGE_RESOLUTION|>--- conflicted
+++ resolved
@@ -2,7 +2,6 @@
 pub mod physical_operators;
 pub mod storage_manager;
 pub mod physical_plan;
-<<<<<<< HEAD
 pub mod type_system;
 pub mod test_helpers;
 
@@ -11,83 +10,7 @@
 const RECORD_COUNT: usize = 30;
 
 fn main() {
-    generate_relation_t_into_hustle_and_sqlite(RECORD_COUNT);
+    generate_relation_t_into_hustle_and_sqlite3(RECORD_COUNT, true);
     generate_relation_a_into_hustle_and_sqlite3(RECORD_COUNT);
     generate_relation_b_into_hustle_and_sqlite3(RECORD_COUNT);
-=======
-pub mod test_helpers;
-
-use physical_plan::parser::parse;
-
-fn main() {
-    run_select_sum_a_comma_b_from_t_group_by_b();
-}
-
-fn run_select_sum_a_comma_b_from_t_group_by_b() {
-    let plan_str = r#"
-        {
-          "json_name": "TopLevelPlan",
-          "plan": {
-            "json_name": "Selection",
-            "has_repartition": "false",
-            "input": {
-              "json_name": "TableReference",
-              "relation": "T",
-              "alias": "t",
-              "array": [
-                {
-                  "json_name": "AttributeReference",
-                  "id": "0",
-                  "name": "a",
-                  "relation": "t",
-                  "type": "Int NULL"
-                },
-                {
-                  "json_name": "AttributeReference",
-                  "id": "1",
-                  "name": "b",
-                  "relation": "t",
-                  "type": "Int"
-                }
-              ]
-            },
-            "filter_predicate": {
-              "json_name": "Equal",
-              "attribute_reference": {
-                "json_name": "AttributeReference",
-                "id": "0",
-                "name": "a",
-                "relation": "t",
-                "type": "Int NULL"
-              },
-              "literal": {
-                "json_name": "Literal",
-                "value": "5",
-                "type": "Int"
-              }
-            },
-            "project_expressions": [
-              {
-                "json_name": "AttributeReference",
-                "id": "0",
-                "name": "a",
-                "relation": "t",
-                "type": "Int NULL"
-              }
-            ]
-          },
-          "output_attributes": [
-            {
-              "json_name": "AttributeReference",
-              "id": "0",
-              "name": "a",
-              "relation": "t",
-              "type": "Int NULL"
-            }
-          ]
-        }"#;
-
-    let node = parse(plan_str);
-    node.execute();
->>>>>>> e9745940
 }