use downcast_rs::Downcast;

pub use begin_transaction::BeginTransaction;
pub use cartesian::Cartesian;
pub use hash_join::HashJoin;
pub use collect::Collect;
pub use commit_transaction::CommitTransaction;
pub use create_table::CreateTable;
pub use delete::Delete;
pub use drop_table::DropTable;
use hustle_catalog::Catalog;
use hustle_storage::StorageManager;
pub use insert::Insert;
pub use project::Project;
pub use select::Select;
pub use table_reference::TableReference;
pub use update::Update;

pub mod begin_transaction;
pub mod cartesian;
pub mod collect;
pub mod commit_transaction;
pub mod create_table;
pub mod delete;
pub mod drop_table;
pub mod insert;
pub mod project;
<<<<<<< HEAD
pub mod select;
=======
pub mod cartesian;
pub mod hash_join;
>>>>>>> 6837afa9
pub mod table_reference;
pub mod update;

mod util;

pub trait Operator: Downcast {
    fn execute(self: Box<Self>, storage_manager: &StorageManager, catalog: &Catalog);
}

impl_downcast!(Operator);<|MERGE_RESOLUTION|>--- conflicted
+++ resolved
@@ -25,12 +25,8 @@
 pub mod drop_table;
 pub mod insert;
 pub mod project;
-<<<<<<< HEAD
 pub mod select;
-=======
-pub mod cartesian;
 pub mod hash_join;
->>>>>>> 6837afa9
 pub mod table_reference;
 pub mod update;
 
