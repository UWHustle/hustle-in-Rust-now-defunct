--- conflicted
+++ resolved
@@ -21,128 +21,6 @@
 use physical_operators::table_reference::TableReference;
 use physical_operators::update::Update;
 use physical_plan::node::Node;
-<<<<<<< HEAD
-use type_system;
-use type_system::data_type::*;
-use type_system::operators::*;
-
-extern crate serde_json;
-
-use std::rc::Rc;
-use physical_operators::delete::Delete;
-
-pub fn parse(string_plan: &str) -> Node {
-    let json: serde_json::Value = serde_json::from_str(string_plan).unwrap();
-    parse_node(&json["plan"])
-}
-
-fn parse_node(json: &serde_json::Value) -> Node {
-    let json_name = json["json_name"].as_str().unwrap();
-    match json_name {
-        "TableReference" => parse_table_reference(json),
-        "Selection" => parse_selection(json),
-        "Aggregate" => parse_aggregate(json),
-        "HashJoin" | "NestedLoopsJoin" => parse_join(json),
-        "Limit" => parse_limit(json),
-        "InsertTuple" => parse_insert_tuple(json),
-        "DeleteTuples" => parse_delete_tuples(json),
-        "UpdateTable" => parse_update_table(json),
-        "CreateTable" => parse_create_table(json),
-        "DropTable" => parse_drop_table(json),
-        _ => panic!("Optimizer tree node type {} not supported", json_name),
-    }
-}
-
-fn parse_join(json: &serde_json::Value) -> Node {
-    let left = parse_node(&json["left"]);
-    let right = parse_node(&json["right"]);
-
-    let join_op = match &json["left_join_attributes"] {
-        serde_json::Value::Null => Join::new(
-            left.get_output_relation().unwrap(),
-            right.get_output_relation().unwrap(),
-            vec![],
-            vec![],
-        ),
-        _ => {
-            let l_attributes = parse_columns(&json["left_join_attributes"]);
-            let r_attributes = parse_columns(&json["right_join_attributes"]);
-            Join::new(
-                left.get_output_relation().unwrap(),
-                right.get_output_relation().unwrap(),
-                l_attributes,
-                r_attributes,
-            )
-        }
-    };
-    let join_node = Node::new(Rc::new(join_op), vec![Rc::new(left), Rc::new(right)]);
-
-    let project_cols = parse_columns(&json["project_expressions"]);
-    let project_op = Project::pure_project(
-        join_node.get_output_relation().unwrap(),
-        project_cols);
-    Node::new(Rc::new(project_op), vec![Rc::new(join_node)])
-}
-
-fn parse_aggregate(json: &serde_json::Value) -> Node {
-    let input = parse_node(&json["input"]);
-
-    let agg_json = &json["aggregate_expressions"]
-        .as_array()
-        .unwrap()
-        .get(0)
-        .unwrap();
-
-    let agg_col_in = parse_column(
-        &agg_json["aggregate_function"]["array"]
-            .as_array()
-            .unwrap()
-            .get(0)
-            .unwrap(),
-    );
-    let agg_name = agg_json["aggregate_function"]["function"].as_str().unwrap();
-    let agg_out_name = format!("{}({})", agg_name, agg_col_in.get_name());
-    let agg_out_type = DataType::from_str(&agg_json["type"].as_str().unwrap()).unwrap();
-    let agg_col_out = Column::new(&agg_out_name, agg_out_type);
-    let mut output_col_names = parse_column_names(&json["grouping_expressions"]);
-    output_col_names.push(agg_out_name.clone());
-
-    let agg_op = Aggregate::from_str(
-        input.get_output_relation().unwrap(),
-        agg_col_in,
-        agg_col_out,
-        output_col_names,
-        agg_name,
-    )
-    .unwrap();
-    Node::new(Rc::new(agg_op), vec![Rc::new(input)])
-}
-
-fn parse_insert_tuple(json: &serde_json::Value) -> Node {
-    let input = parse_node(&json["input"]);
-    let relation = input.get_output_relation();
-    let values = parse_value_list(&json["column_values"]);
-    let row = Row::new(relation.as_ref().unwrap().get_schema().clone(), values);
-    let insert_op = Insert::new(relation.unwrap(), row);
-    Node::new(Rc::new(insert_op), vec![Rc::new(input)])
-}
-
-fn parse_delete_tuples(json: &serde_json::Value) -> Node {
-    let input = parse_node(&json["input"]);
-    let predicate = json.get("predicate").map(|p| parse_predicate(p));
-    let delete_op = Delete::new(input.get_output_relation().unwrap(), predicate);
-    Node::new(Rc::new(delete_op), vec![Rc::new(input)])
-}
-
-fn parse_connective_predicate(json: &serde_json::Value) -> Connective {
-    let connective_type = ConnectiveType::from_str(json["json_name"].as_str().unwrap());
-    let json_terms = json["array"]
-        .as_array()
-        .expect("Unable to extract predicate terms");
-    let mut terms: Vec<Box<Predicate>> = vec![];
-    for term in json_terms {
-        terms.push(parse_predicate(term));
-=======
 use types;
 use types::data_type::*;
 use types::operators::*;
@@ -218,7 +96,6 @@
             .collect()
     } else {
         Err("Invalid plan node (expected Row)".to_string())
->>>>>>> 80766cd1
     }
 }
 
@@ -255,23 +132,6 @@
     }
 }
 
-<<<<<<< HEAD
-fn parse_selection(json: &serde_json::Value) -> Node {
-    let input = parse_node(&json["input"]);
-    let output_cols = parse_columns(&json["project_expressions"]);
-
-    let filter_predicate = &json["filter_predicate"];
-    let project_op = match filter_predicate {
-        serde_json::Value::Null => Project::pure_project(input.get_output_relation().unwrap(),
-                                                         output_cols),
-        _ => Project::new(
-            input.get_output_relation().unwrap(),
-            output_cols,
-            parse_predicate(filter_predicate),
-        ),
-    };
-    Node::new(Rc::new(project_op), vec![Rc::new(input)])
-=======
 fn parse_filter(plan: &Plan) -> Result<Box<Predicate>, String> {
     match plan {
         Plan::Comparative { name, left, right } =>
@@ -280,7 +140,6 @@
             Ok(Box::new(parse_connective(name, terms)?)),
         _ => Err("Invalid plan node (expected Comparative or Connective)".to_string())
     }
->>>>>>> 80766cd1
 }
 
 fn parse_project(table: &Plan, projection: &Vec<Plan>) -> Result<Node, String> {
@@ -292,16 +151,6 @@
     Ok(Node::new(Rc::new(project_op), vec![Rc::new(input)]))
 }
 
-<<<<<<< HEAD
-fn parse_update_table(json: &serde_json::Value) -> Node {
-    let input = parse_node(&json["input"]);
-    let predicate = json.get("predicate").map(|p| parse_predicate(p));
-    let cols = parse_columns(&json["attributes"]);
-    let assignments = parse_value_list(&json["assigned_values"]);
-    let update_op = Update::new(input.get_output_relation().unwrap(), predicate,
-                                cols, assignments);
-    Node::new(Rc::new(update_op), vec![Rc::new(input)])
-=======
 fn parse_select(table: &Plan, filter: &Plan) -> Result<Node, String> {
     let input = parse(table.into())?;
     let select_op = Select::new(
@@ -339,7 +188,6 @@
         assignments?
     );
     Ok(Node::new(Rc::new(update_op), vec![Rc::new(input)]))
->>>>>>> 80766cd1
 }
 
 fn parse_drop_table(table: &Table) -> Result<Node, String> {
@@ -371,40 +219,10 @@
     )
 }
 
-<<<<<<< HEAD
-fn parse_column_name(json: &serde_json::Value) -> String {
-    let mut name = get_string(&json["name"]);
-    if name.len() == 0 {
-        name = get_string(&json["alias"]);
-    }
-    name
-}
-
-fn parse_value_list(json: &serde_json::Value) -> Vec<Box<type_system::Value>> {
-    let json_values = json.as_array().expect("Unable to extract values");
-    let mut values: Vec<Box<type_system::Value>> = vec![];
-    for value in json_values {
-        values.push(parse_value(value));
-    }
-    values
-}
-
-fn parse_value(json: &serde_json::Value) -> Box<type_system::Value> {
-    let data_type = DataType::from_str(&json["type"].as_str().unwrap()).unwrap();
-    data_type.parse(&json["value"].as_str().unwrap()).unwrap()
-}
-
-fn parse_limit(json: &serde_json::Value) -> Node {
-    let input = parse_node(&json["input"]);
-    let limit = json["limit"].as_str().unwrap().parse::<usize>().unwrap();
-    let limit_operator = Limit::new(input.get_output_relation().unwrap(), limit);
-    Node::new(Rc::new(limit_operator), vec![Rc::new(input)])
-=======
 fn parse_table(table: &message::Table) -> Node {
     let cols = parse_columns(&table.columns);
     let relation = Relation::new(&table.name, Schema::new(cols));
     Node::new(Rc::new(TableReference::new(relation)), vec![])
->>>>>>> 80766cd1
 }
 
 fn parse_limit(table: &Plan, limit: usize) -> Result<Node, String> {
