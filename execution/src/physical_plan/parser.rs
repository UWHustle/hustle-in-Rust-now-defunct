<<<<<<< HEAD
use logical_entities::aggregations::avg::Avg;
=======
>>>>>>> e9745940
use logical_entities::aggregations::count::Count;
use logical_entities::aggregations::max::Max;
use logical_entities::aggregations::min::Min;
use logical_entities::aggregations::sum::Sum;
use logical_entities::column::Column;
use logical_entities::relation::Relation;
use logical_entities::schema::Schema;
<<<<<<< HEAD
=======
use logical_entities::types::DataType;
>>>>>>> e9745940
use physical_operators::aggregate::Aggregate;
use physical_operators::join::Join;
use physical_operators::print::Print;
use physical_operators::project::Project;
use physical_operators::limit::Limit;
use physical_operators::table_reference::TableReference;
use physical_plan::node::Node;
<<<<<<< HEAD
use type_system::operators::*;
use type_system::type_id::*;
=======
>>>>>>> e9745940

extern crate serde_json;

use self::serde_json::Value;

use std::rc::Rc;

pub fn parse(string_plan: &str) -> Node {
    let json: Value = serde_json::from_str(string_plan).unwrap();

    let root_node = parse_node(&json["plan"]);
    let print_op = Print::new(root_node.get_output_relation());
    Node::new(Rc::new(print_op), vec!(Rc::new(root_node)))
}

fn parse_node(json: &Value) -> Node {
    let json_name = json["json_name"].as_str().unwrap();
    match json_name {
        "TableReference" => parse_table_reference(json),
        "Selection" => parse_selection(json),
        "Aggregate" => parse_aggregate(json),
        "HashJoin" => parse_hash_join(json),
<<<<<<< HEAD
=======
        "Limit" => parse_limit(json),
>>>>>>> e9745940
        _ => panic!("Optimizer tree node type {} not supported", json_name),
    }
}

/// Always computes the cross join; unfortunately parser/optimizer require an "ON" clause
fn parse_hash_join(json: &Value) -> Node {
    let left = parse_node(&json["left"]);
    let right = parse_node(&json["right"]);

    let join_op = Join::new(left.get_output_relation(), right.get_output_relation());
    let join_node = Node::new(Rc::new(join_op), vec!(Rc::new(left), Rc::new(right)));

    let project_cols = parse_column_list(&json["project_expressions"]);
    let project_op = Project::pure_project(join_node.get_output_relation(), project_cols);
    Node::new(Rc::new(project_op), vec!(Rc::new(join_node)))
}

fn parse_aggregate(json: &Value) -> Node {
    let input = parse_node(&json["input"]);
    let agg_json = &json["aggregate_expressions"].as_array().unwrap().get(0).unwrap()["aggregate_function"];
    let agg_col = parse_column(&agg_json["array"].as_array().unwrap().get(0).unwrap());

    // Project onto the union of the aggregate column and the group by columns
    let group_by_cols = parse_column_list(&json["grouping_expressions"]);
    let mut project_cols = group_by_cols.clone();
    project_cols.push(agg_col.clone());
    let project_op = Project::pure_project(input.get_output_relation(), project_cols);
    let project_node = Node::new(Rc::new(project_op), vec!(Rc::new(input)));

<<<<<<< HEAD
    let agg_type = TypeID::from_string(get_string(&json["aggregate_expressions"].as_array().unwrap().get(0).unwrap()["type"]));
    let agg_name = agg_json["function"].as_str().unwrap();
    match agg_name {
        "AVG" => {
            let avg_op = Aggregate::new(project_node.get_output_relation(), agg_col.clone(), group_by_cols, Avg::new(agg_type));
            Node::new(Rc::new(avg_op), vec!(Rc::new(project_node)))
        }
        "COUNT" => {
            let count_op = Aggregate::new(project_node.get_output_relation(), agg_col.clone(), group_by_cols, Count::new(agg_type));
            Node::new(Rc::new(count_op), vec!(Rc::new(project_node)))
        }
        "MAX" => {
            let max_op = Aggregate::new(project_node.get_output_relation(), agg_col.clone(), group_by_cols, Max::new(agg_type));
            Node::new(Rc::new(max_op), vec!(Rc::new(project_node)))
        }
        "MIN" => {
            let min_op = Aggregate::new(project_node.get_output_relation(), agg_col.clone(), group_by_cols, Min::new(agg_type));
            Node::new(Rc::new(min_op), vec!(Rc::new(project_node)))
        }
        "SUM" => {
            let sum_op = Aggregate::new(project_node.get_output_relation(), agg_col.clone(), group_by_cols, Sum::new(agg_type));
            Node::new(Rc::new(sum_op), vec!(Rc::new(project_node)))
        }
        _ => {
            panic!("Aggregate function {} not supported", agg_name);
        }
=======
    let agg_name = agg_json["function"].as_str().unwrap();
    match agg_name {
        "SUM" => {
            let sum_op = Aggregate::new(project_node.get_output_relation(), agg_col.clone(), group_by_cols, Sum::new(agg_col.get_datatype()));
            Node::new(Rc::new(sum_op), vec!(Rc::new(project_node)))
        }
        "COUNT" => {
            let count_op = Aggregate::new(project_node.get_output_relation(), agg_col.clone(), group_by_cols, Count::new());
            Node::new(Rc::new(count_op), vec!(Rc::new(project_node)))
        }
        "MIN" => {
            let min_op = Aggregate::new(project_node.get_output_relation(), agg_col.clone(), group_by_cols, Min::new(agg_col.get_datatype()));
            Node::new(Rc::new(min_op), vec!(Rc::new(project_node)))
        }
        "MAX" => {
            let max_op = Aggregate::new(project_node.get_output_relation(), agg_col.clone(), group_by_cols, Max::new(agg_col.get_datatype()));
            Node::new(Rc::new(max_op), vec!(Rc::new(project_node)))
        }
        _ => panic!("Aggregate function {} not supported", agg_name),
>>>>>>> e9745940
    }
}

fn parse_selection(json: &Value) -> Node {
    let input = parse_node(&json["input"]);
    let output_cols = parse_column_list(&json["project_expressions"]);

    let filter_predicate = &json["filter_predicate"];
    let project_op = match filter_predicate {
        Value::Null => Project::pure_project(input.get_output_relation(), output_cols),
        _ => {
            let comp_value_str = get_string(&filter_predicate["literal"]["value"]);
<<<<<<< HEAD
            let comp_value_type = TypeID::from_string(get_string(&filter_predicate["literal"]["type"]));
            let comp_value = comp_value_type.parse(&comp_value_str);

            let comparator_str = filter_predicate["json_name"].as_str().unwrap();
            let comparator = match comparator_str {
                "Equal" => Comparator::Equal,
                "Less" => Comparator::Less,
                "LessOrEqual" => Comparator::LessEq,
                "Greater" => Comparator::Greater,
                "GreaterOrEqual" => Comparator::GreaterEq,
                _ => panic!("Unknown comparison type {}", comparator_str)
            };
            let filter_col = parse_column(&filter_predicate["attribute_reference"]);
            Project::new(input.get_output_relation(), output_cols, filter_col.get_name(), true, comparator, &*comp_value)
=======
            let comp_value = DataType::Integer.parse_and_marshall(comp_value_str);

            let comparator_str = filter_predicate["json_name"].as_str().unwrap();
            let comparator = match comparator_str {
                "Equal" => 0,
                "Greater" => 1,
                "Less" => -1,
                _ => panic!("Unknown comparison type {}", comparator_str)
            };
            let filter_col = parse_column(&filter_predicate["attribute_reference"]);
            Project::new(input.get_output_relation(), output_cols, filter_col.get_name().clone(), comparator, comp_value.0)
>>>>>>> e9745940
        }
    };
    Node::new(Rc::new(project_op), vec!(Rc::new(input)))
}

fn parse_table_reference(json: &Value) -> Node {
    let cols = parse_column_list(&json["array"]);
    let relation = Relation::new(get_string(&json["relation"]), Schema::new(cols));
    Node::new(Rc::new(TableReference::new(relation)), vec!())
}

fn parse_column_list(json: &Value) -> Vec<Column> {
    let json_cols = json.as_array().expect("Unable to extract columns");
    let mut columns: Vec<Column> = vec![];
    for i in 0..json_cols.len() {
        columns.push(parse_column(&json_cols[i]));
    }
    columns
}

fn parse_column(json: &Value) -> Column {
    let mut name = get_string(&json["name"]);
    if name == "" {
        name = get_string(&json["alias"]);
    }
<<<<<<< HEAD
    Column::new(name, TypeID::from_string(get_string(&json["type"])))
=======

    // Currently Long types are incorrectly interpreted as IP addresses so just use Int
    let mut type_string = get_string(&json["type"]);
    if type_string == "Long NULL" || type_string == "Long" {
        type_string = "Int".to_string();
    }
    Column::new(name, type_string)
}

fn parse_limit(json: &Value) -> Node {
    let input = parse_node(&json["input"]);
    let limit = get_int(&json["limit"]);

    let limit_operator = Limit::new(input.get_output_relation(), limit);

    Node::new(Rc::new(limit_operator), vec!(Rc::new(input)))
>>>>>>> e9745940
}

fn get_string(json: &Value) -> String {
    json.as_str().unwrap().to_string()
}

fn get_int(json: &Value) -> u32 {
    json.as_str().unwrap().to_string().parse::<u32>().unwrap()
}<|MERGE_RESOLUTION|>--- conflicted
+++ resolved
@@ -1,7 +1,4 @@
-<<<<<<< HEAD
 use logical_entities::aggregations::avg::Avg;
-=======
->>>>>>> e9745940
 use logical_entities::aggregations::count::Count;
 use logical_entities::aggregations::max::Max;
 use logical_entities::aggregations::min::Min;
@@ -9,10 +6,12 @@
 use logical_entities::column::Column;
 use logical_entities::relation::Relation;
 use logical_entities::schema::Schema;
-<<<<<<< HEAD
-=======
-use logical_entities::types::DataType;
->>>>>>> e9745940
+
+use logical_entities::aggregations::sum::Sum;
+use logical_entities::aggregations::count::Count;
+
+use physical_plan::node::Node;
+
 use physical_operators::aggregate::Aggregate;
 use physical_operators::join::Join;
 use physical_operators::print::Print;
@@ -20,11 +19,8 @@
 use physical_operators::limit::Limit;
 use physical_operators::table_reference::TableReference;
 use physical_plan::node::Node;
-<<<<<<< HEAD
 use type_system::operators::*;
 use type_system::type_id::*;
-=======
->>>>>>> e9745940
 
 extern crate serde_json;
 
@@ -47,10 +43,7 @@
         "Selection" => parse_selection(json),
         "Aggregate" => parse_aggregate(json),
         "HashJoin" => parse_hash_join(json),
-<<<<<<< HEAD
-=======
         "Limit" => parse_limit(json),
->>>>>>> e9745940
         _ => panic!("Optimizer tree node type {} not supported", json_name),
     }
 }
@@ -80,7 +73,6 @@
     let project_op = Project::pure_project(input.get_output_relation(), project_cols);
     let project_node = Node::new(Rc::new(project_op), vec!(Rc::new(input)));
 
-<<<<<<< HEAD
     let agg_type = TypeID::from_string(get_string(&json["aggregate_expressions"].as_array().unwrap().get(0).unwrap()["type"]));
     let agg_name = agg_json["function"].as_str().unwrap();
     match agg_name {
@@ -107,27 +99,6 @@
         _ => {
             panic!("Aggregate function {} not supported", agg_name);
         }
-=======
-    let agg_name = agg_json["function"].as_str().unwrap();
-    match agg_name {
-        "SUM" => {
-            let sum_op = Aggregate::new(project_node.get_output_relation(), agg_col.clone(), group_by_cols, Sum::new(agg_col.get_datatype()));
-            Node::new(Rc::new(sum_op), vec!(Rc::new(project_node)))
-        }
-        "COUNT" => {
-            let count_op = Aggregate::new(project_node.get_output_relation(), agg_col.clone(), group_by_cols, Count::new());
-            Node::new(Rc::new(count_op), vec!(Rc::new(project_node)))
-        }
-        "MIN" => {
-            let min_op = Aggregate::new(project_node.get_output_relation(), agg_col.clone(), group_by_cols, Min::new(agg_col.get_datatype()));
-            Node::new(Rc::new(min_op), vec!(Rc::new(project_node)))
-        }
-        "MAX" => {
-            let max_op = Aggregate::new(project_node.get_output_relation(), agg_col.clone(), group_by_cols, Max::new(agg_col.get_datatype()));
-            Node::new(Rc::new(max_op), vec!(Rc::new(project_node)))
-        }
-        _ => panic!("Aggregate function {} not supported", agg_name),
->>>>>>> e9745940
     }
 }
 
@@ -140,7 +111,6 @@
         Value::Null => Project::pure_project(input.get_output_relation(), output_cols),
         _ => {
             let comp_value_str = get_string(&filter_predicate["literal"]["value"]);
-<<<<<<< HEAD
             let comp_value_type = TypeID::from_string(get_string(&filter_predicate["literal"]["type"]));
             let comp_value = comp_value_type.parse(&comp_value_str);
 
@@ -155,19 +125,6 @@
             };
             let filter_col = parse_column(&filter_predicate["attribute_reference"]);
             Project::new(input.get_output_relation(), output_cols, filter_col.get_name(), true, comparator, &*comp_value)
-=======
-            let comp_value = DataType::Integer.parse_and_marshall(comp_value_str);
-
-            let comparator_str = filter_predicate["json_name"].as_str().unwrap();
-            let comparator = match comparator_str {
-                "Equal" => 0,
-                "Greater" => 1,
-                "Less" => -1,
-                _ => panic!("Unknown comparison type {}", comparator_str)
-            };
-            let filter_col = parse_column(&filter_predicate["attribute_reference"]);
-            Project::new(input.get_output_relation(), output_cols, filter_col.get_name().clone(), comparator, comp_value.0)
->>>>>>> e9745940
         }
     };
     Node::new(Rc::new(project_op), vec!(Rc::new(input)))
@@ -193,16 +150,7 @@
     if name == "" {
         name = get_string(&json["alias"]);
     }
-<<<<<<< HEAD
     Column::new(name, TypeID::from_string(get_string(&json["type"])))
-=======
-
-    // Currently Long types are incorrectly interpreted as IP addresses so just use Int
-    let mut type_string = get_string(&json["type"]);
-    if type_string == "Long NULL" || type_string == "Long" {
-        type_string = "Int".to_string();
-    }
-    Column::new(name, type_string)
 }
 
 fn parse_limit(json: &Value) -> Node {
@@ -212,7 +160,6 @@
     let limit_operator = Limit::new(input.get_output_relation(), limit);
 
     Node::new(Rc::new(limit_operator), vec!(Rc::new(input)))
->>>>>>> e9745940
 }
 
 fn get_string(json: &Value) -> String {
