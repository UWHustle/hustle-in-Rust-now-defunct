use logical_entities::aggregations::avg::Avg;
use logical_entities::aggregations::count::Count;
use logical_entities::aggregations::max::Max;
use logical_entities::aggregations::min::Min;
use logical_entities::aggregations::sum::Sum;
use logical_entities::column::Column;
use logical_entities::relation::Relation;
use logical_entities::row::Row;
use logical_entities::schema::Schema;
use physical_operators::aggregate::Aggregate;
use physical_operators::insert::Insert;
use physical_operators::join::Join;
use physical_operators::limit::Limit;
use physical_operators::print::Print;
use physical_operators::project::Project;
use physical_operators::create_table::CreateTable;
use physical_operators::table_reference::TableReference;
use physical_plan::node::Node;
use type_system;
use type_system::operators::*;
use type_system::type_id::*;

extern crate serde_json;
use std::rc::Rc;

pub fn parse(string_plan: &str) -> Node {
<<<<<<< HEAD
    let json: serde_json::Value = serde_json::from_str(string_plan).unwrap();

=======
    let json: Value = serde_json::from_str(string_plan).unwrap();
>>>>>>> 56bde9f8
    let root_node = parse_node(&json["plan"]);

    // We only want to print for a selection
    if &json["plan"]["json_name"] == "Selection" {
        let print_op = Print::new(root_node.get_output_relation());
        Node::new(Rc::new(print_op), vec![Rc::new(root_node)])
    } else {
        root_node
    }

}

fn parse_node(json: &serde_json::Value) -> Node {
    let json_name = json["json_name"].as_str().unwrap();
    match json_name {
        "TableReference" => parse_table_reference(json),
        "Selection" => parse_selection(json),
        "Aggregate" => parse_aggregate(json),
        "HashJoin" => parse_hash_join(json),
        "Limit" => parse_limit(json),
<<<<<<< HEAD
        "InsertTuple" => parse_insert_tuple(json),
=======
        "CreateTable" => parse_create_table(json),
>>>>>>> 56bde9f8
        _ => panic!("Optimizer tree node type {} not supported", json_name),
    }
}

/// Always computes the cross join; unfortunately parser/optimizer require an "ON" clause
fn parse_hash_join(json: &serde_json::Value) -> Node {
    let left = parse_node(&json["left"]);
    let right = parse_node(&json["right"]);

    let join_op = Join::new(left.get_output_relation(), right.get_output_relation());
    let join_node = Node::new(Rc::new(join_op), vec![Rc::new(left), Rc::new(right)]);

    let project_cols = parse_column_list(&json["project_expressions"]);
    let project_op = Project::pure_project(join_node.get_output_relation(), project_cols);
    Node::new(Rc::new(project_op), vec![Rc::new(join_node)])
}

fn parse_aggregate(json: &serde_json::Value) -> Node {
    let input = parse_node(&json["input"]);
    let agg_json = &json["aggregate_expressions"]
        .as_array()
        .unwrap()
        .get(0)
        .unwrap()["aggregate_function"];
    let agg_col = parse_column(&agg_json["array"].as_array().unwrap().get(0).unwrap());

    // Project onto the union of the aggregate column and the group by columns
    let group_by_cols = parse_column_list(&json["grouping_expressions"]);
    let mut project_cols = group_by_cols.clone();
    project_cols.push(agg_col.clone());
    let project_op = Project::pure_project(input.get_output_relation(), project_cols);
    let project_node = Node::new(Rc::new(project_op), vec![Rc::new(input)]);

    let agg_type = TypeID::from_string(get_string(
        &json["aggregate_expressions"]
            .as_array()
            .unwrap()
            .get(0)
            .unwrap()["type"],
    ));
    let agg_name = agg_json["function"].as_str().unwrap();
    match agg_name {
        "AVG" => {
            let avg_op = Aggregate::new(
                project_node.get_output_relation(),
                agg_col.clone(),
                group_by_cols,
                Avg::new(agg_type),
            );
            Node::new(Rc::new(avg_op), vec![Rc::new(project_node)])
        }
        "COUNT" => {
            let count_op = Aggregate::new(
                project_node.get_output_relation(),
                agg_col.clone(),
                group_by_cols,
                Count::new(agg_type),
            );
            Node::new(Rc::new(count_op), vec![Rc::new(project_node)])
        }
        "MAX" => {
            let max_op = Aggregate::new(
                project_node.get_output_relation(),
                agg_col.clone(),
                group_by_cols,
                Max::new(agg_type),
            );
            Node::new(Rc::new(max_op), vec![Rc::new(project_node)])
        }
        "MIN" => {
            let min_op = Aggregate::new(
                project_node.get_output_relation(),
                agg_col.clone(),
                group_by_cols,
                Min::new(agg_type),
            );
            Node::new(Rc::new(min_op), vec![Rc::new(project_node)])
        }
        "SUM" => {
            let sum_op = Aggregate::new(
                project_node.get_output_relation(),
                agg_col.clone(),
                group_by_cols,
                Sum::new(agg_type),
            );
            Node::new(Rc::new(sum_op), vec![Rc::new(project_node)])
        }
        _ => {
            panic!("Aggregate function {} not supported", agg_name);
        }
    }
}

fn parse_insert_tuple(json: &serde_json::Value) -> Node {
    let input = parse_node(&json["input"]);
    let relation = input.get_output_relation();
    let values = parse_value_list(&json["column_values"]);
    let row = Row::new(relation.get_schema().clone(), values);
    let insert_op = Insert::new(relation, row);
    Node::new(Rc::new(insert_op), vec![Rc::new(input)])
}

fn parse_selection(json: &serde_json::Value) -> Node {
    let input = parse_node(&json["input"]);
    let output_cols = parse_column_list(&json["project_expressions"]);

    let filter_predicate = &json["filter_predicate"];
    let project_op = match filter_predicate {
        serde_json::Value::Null => Project::pure_project(input.get_output_relation(), output_cols),
        _ => {
            let comp_value_str = get_string(&filter_predicate["literal"]["value"]);
            let comp_value_type =
                TypeID::from_string(get_string(&filter_predicate["literal"]["type"]));
            let comp_value = comp_value_type.parse(&comp_value_str);

            let comparator_str = filter_predicate["json_name"].as_str().unwrap();
            let comparator = match comparator_str {
                "Equal" => Comparator::Equal,
                "Less" => Comparator::Less,
                "LessOrEqual" => Comparator::LessEq,
                "Greater" => Comparator::Greater,
                "GreaterOrEqual" => Comparator::GreaterEq,
                _ => panic!("Unknown comparison type {}", comparator_str),
            };
            let filter_col = parse_column(&filter_predicate["attribute_reference"]);
            Project::new(
                input.get_output_relation(),
                output_cols,
                filter_col.get_name(),
                true,
                comparator,
                &*comp_value,
            )
        }
    };
    Node::new(Rc::new(project_op), vec![Rc::new(input)])
}

<<<<<<< HEAD
fn parse_table_reference(json: &serde_json::Value) -> Node {
=======
fn parse_create_table(json: &Value) -> Node {
    let cols = parse_column_list(&json["attributes"]);
    let relation = Relation::new(get_string(&json["relation"]), Schema::new(cols));
    Node::new(Rc::new(CreateTable::new(relation)), vec![])
}

fn parse_table_reference(json: &Value) -> Node {
>>>>>>> 56bde9f8
    let cols = parse_column_list(&json["array"]);
    let relation = Relation::new(get_string(&json["relation"]), Schema::new(cols));
    Node::new(Rc::new(TableReference::new(relation)), vec![])
}

fn parse_column_list(json: &serde_json::Value) -> Vec<Column> {
    let json_cols = json.as_array().expect("Unable to extract columns");
    let mut columns: Vec<Column> = vec![];
    for column in json_cols {
        columns.push(parse_column(column));
    }
    columns
}

fn parse_column(json: &serde_json::Value) -> Column {
    let mut name = get_string(&json["name"]);
    if name == "" {
        name = get_string(&json["alias"]);
    }
    Column::new(name, TypeID::from_string(get_string(&json["type"])))
}

fn parse_value_list(json: &serde_json::Value) -> Vec<Box<type_system::Value>> {
    let json_values = json.as_array().expect("Unable to extract values");
    let mut values: Vec<Box<type_system::Value>> = vec![];
    for value in json_values {
        values.push(parse_value(value));
    }
    values
}

fn parse_value(json: &serde_json::Value) -> Box<type_system::Value> {
    let type_id = TypeID::from_string(get_string(&json["type"]));
    type_id.parse(&json["value"].as_str().unwrap())
}

fn parse_limit(json: &serde_json::Value) -> Node {
    let input = parse_node(&json["input"]);
    let limit = get_int(&json["limit"]);

    let limit_operator = Limit::new(input.get_output_relation(), limit);

    Node::new(Rc::new(limit_operator), vec![Rc::new(input)])
}

fn get_string(json: &serde_json::Value) -> String {
    json.as_str().unwrap().to_string()
}

fn get_int(json: &serde_json::Value) -> u32 {
    json.as_str().unwrap().to_string().parse::<u32>().unwrap()
}<|MERGE_RESOLUTION|>--- conflicted
+++ resolved
@@ -24,12 +24,7 @@
 use std::rc::Rc;
 
 pub fn parse(string_plan: &str) -> Node {
-<<<<<<< HEAD
     let json: serde_json::Value = serde_json::from_str(string_plan).unwrap();
-
-=======
-    let json: Value = serde_json::from_str(string_plan).unwrap();
->>>>>>> 56bde9f8
     let root_node = parse_node(&json["plan"]);
 
     // We only want to print for a selection
@@ -50,11 +45,8 @@
         "Aggregate" => parse_aggregate(json),
         "HashJoin" => parse_hash_join(json),
         "Limit" => parse_limit(json),
-<<<<<<< HEAD
         "InsertTuple" => parse_insert_tuple(json),
-=======
         "CreateTable" => parse_create_table(json),
->>>>>>> 56bde9f8
         _ => panic!("Optimizer tree node type {} not supported", json_name),
     }
 }
@@ -193,9 +185,6 @@
     Node::new(Rc::new(project_op), vec![Rc::new(input)])
 }
 
-<<<<<<< HEAD
-fn parse_table_reference(json: &serde_json::Value) -> Node {
-=======
 fn parse_create_table(json: &Value) -> Node {
     let cols = parse_column_list(&json["attributes"]);
     let relation = Relation::new(get_string(&json["relation"]), Schema::new(cols));
@@ -203,7 +192,6 @@
 }
 
 fn parse_table_reference(json: &Value) -> Node {
->>>>>>> 56bde9f8
     let cols = parse_column_list(&json["array"]);
     let relation = Relation::new(get_string(&json["relation"]), Schema::new(cols));
     Node::new(Rc::new(TableReference::new(relation)), vec![])
