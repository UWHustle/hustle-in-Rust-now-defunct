--- conflicted
+++ resolved
@@ -4,21 +4,12 @@
 pub mod relational_api;
 pub mod test_helpers;
 
-<<<<<<< HEAD
-use physical_plan::parser::parse;
-use storage::StorageManager;
-use logical_entities::relation::Relation;
-
-use std::ffi::CStr;
-use std::os::raw::c_char;
-=======
 use storage::StorageManager;
 use logical_entities::relation::Relation;
 use physical_plan::parser::parse;
 use std::sync::mpsc::{Receiver, Sender};
 use message::{Message, Plan};
 use types::data_type::DataType;
->>>>>>> 80766cd1
 
 extern crate storage;
 extern crate message;
@@ -26,11 +17,7 @@
 extern crate core;
 
 pub struct ExecutionEngine {
-<<<<<<< HEAD
-    storage_manager: StorageManager
-=======
     pub storage_manager: StorageManager
->>>>>>> 80766cd1
 }
 
 impl ExecutionEngine {
@@ -40,26 +27,6 @@
         }
     }
 
-<<<<<<< HEAD
-    pub fn execute_plan(&self, plan_string: &str) -> Option<Relation> {
-        let node = parse(plan_string);
-        node.execute(&self.storage_manager);
-        node.get_output_relation()
-    }
-
-    pub fn get_storage_manager(&self) -> &StorageManager {
-        &self.storage_manager
-    }
-}
-
-#[allow(clippy::not_unsafe_ptr_arg_deref)]
-pub fn from_cstr(c_str: *const c_char) -> String {
-    let cstr = unsafe { CStr::from_ptr(c_str) };
-    let b = cstr
-        .to_str()
-        .expect("Relation name not a valid UTF-8 string");
-    b.to_string()
-=======
     pub fn execute_plan(&self, plan: Plan) -> Result<Option<Relation>, String> {
         let node = parse(&plan)?;
         node.execute(&self.storage_manager);
@@ -117,5 +84,4 @@
             output_tx.send(response.serialize().unwrap()).unwrap();
         }
     }
->>>>>>> 80766cd1
 }