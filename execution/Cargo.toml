--- conflicted
+++ resolved
@@ -13,9 +13,4 @@
 sqlite = "0.23.9"
 csv = "1"
 serde_json = "1.0"
-<<<<<<< HEAD
-byteorder = "1.3.1"
-storage = { path = "../storage" }
-=======
-byteorder = "1.3.1"
->>>>>>> 80766cd1
+byteorder = "1.3.1"