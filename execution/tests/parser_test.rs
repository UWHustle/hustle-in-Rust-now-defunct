--- conflicted
+++ resolved
@@ -6,9 +6,8 @@
 //const RECORD_COUNT: usize = 32;
 //
 //#[test]
-<<<<<<< HEAD
 //fn test_parser() {
-//    generate_relation_into_hustle_and_sqlite3(RECORD_COUNT);
+//    generate_relation_into_hustle_and_sqlite3(RECORD_COUNT, true);
 //
 //    let root_node = parser::parse(
 //        "
@@ -74,76 +73,4 @@
 //}
 //");
 //    root_node.execute();
-//}
-=======
-fn test_parser() {
-
-    generate_relation_into_hustle_and_sqlite3(RECORD_COUNT, true);
-
-    let root_node = parser::parse(
-"
-{
-  \"json_name\": \"TopLevelPlan\",
-  \"plan\": {
-    \"json_name\": \"Selection\",
-    \"has_repartition\": \"false\",
-    \"input\": {
-      \"json_name\": \"TableReference\",
-      \"relation\": \"T\",
-      \"alias\": \"t\",
-      \"\": [
-        {
-          \"json_name\": \"AttributeReference\",
-          \"id\": \"0\",
-          \"name\": \"a\",
-          \"relation\": \"t\",
-          \"type\": \"Int NULL\"
-        },
-        {
-          \"json_name\": \"AttributeReference\",
-          \"id\": \"1\",
-          \"name\": \"b\",
-          \"relation\": \"t\",
-          \"type\": \"Int\"
-        }
-      ]
-    },
-    \"project_expressions\": [
-      {
-        \"json_name\": \"AttributeReference\",
-        \"id\": \"0\",
-        \"name\": \"a\",
-        \"relation\": \"t\",
-        \"type\": \"Int NULL\"
-      },
-      {
-        \"json_name\": \"AttributeReference\",
-        \"id\": \"1\",
-        \"name\": \"b\",
-        \"relation\": \"t\",
-        \"type\": \"Int\"
-      }
-    ]
-  },
-  \"output_attributes\": [
-    {
-      \"json_name\": \"AttributeReference\",
-      \"id\": \"0\",
-      \"name\": \"a\",
-      \"relation\": \"t\",
-      \"type\": \"Int NULL\"
-    },
-    {
-      \"json_name\": \"AttributeReference\",
-      \"id\": \"1\",
-      \"name\": \"b\",
-      \"relation\": \"t\",
-      \"type\": \"Int\"
-    }
-  ]
-}
-");
-    root_node.execute();
-
-}
->>>>>>> e9745940
+//}