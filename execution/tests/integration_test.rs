--- conflicted
+++ resolved
@@ -17,11 +17,7 @@
 
 #[test]
 fn test_flow() {
-<<<<<<< HEAD
-    let relation = generate_relation_t_into_hustle_and_sqlite(RECORD_COUNT);
-=======
     let relation = generate_relation_into_hustle_and_sqlite3(RECORD_COUNT, true);
->>>>>>> e9745940
 
     let hustle_calculation = sum_column_hustle(relation.clone(), "b".to_string());
     let sqlite3_calculation = run_query_sqlite3("SELECT SUM(b) FROM T;", "SUM(b)");
