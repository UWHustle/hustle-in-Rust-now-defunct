#[macro_use]
extern crate serde;

pub use crate::bits::Bits;
pub use crate::char::Char;
pub use crate::primitive::{
    Bool,
    Int16,
    Int32,
    Int64,
    Int8,
};

pub mod bits;
pub mod char;
pub mod primitive;

<<<<<<< HEAD
=======
/// An enum wrapper around each struct the implements `HustleType` to allow matching, serialization,
/// and deserialization.
>>>>>>> 53b5811c
#[derive(Debug, Clone, PartialEq, Serialize, Deserialize)]
pub enum TypeVariant {
    Bool(Bool),
    Int8(Int8),
    Int16(Int16),
    Int32(Int32),
    Int64(Int64),
    Char(Char),
    Bits(Bits),
}

impl TypeVariant {
    pub fn into_type(self) -> Box<dyn HustleType> {
        match self {
            TypeVariant::Bool(t) => Box::new(t),
            TypeVariant::Int8(t) => Box::new(t),
            TypeVariant::Int16(t) => Box::new(t),
            TypeVariant::Int32(t) => Box::new(t),
            TypeVariant::Int64(t) => Box::new(t),
            TypeVariant::Char(t) => Box::new(t),
            TypeVariant::Bits(t) => Box::new(t),
        }
    }
}

<<<<<<< HEAD
pub trait HustleType {
    fn byte_len(&self) -> usize;
}

=======
/// The main trait that all types must implement.
pub trait HustleType {
    fn byte_len(&self) -> usize;
    fn to_string(&self, buf: &[u8]) -> String;
}

/// A trait that allows a type to specify whether it is equal to another.
>>>>>>> 53b5811c
pub trait CompareEq<T> {
    fn compare_eq(&self, other: &T, left: &[u8], right: &[u8]) -> bool;
}

<<<<<<< HEAD
=======
/// A trait the allows a type to specify whether it is ordered with respect to another.
>>>>>>> 53b5811c
pub trait CompareOrd<T> {
    fn compare_lt(&self, other: &T, left: &[u8], right: &[u8]) -> bool;
    fn compare_le(&self, other: &T, left: &[u8], right: &[u8]) -> bool;
    fn compare_gt(&self, other: &T, left: &[u8], right: &[u8]) -> bool;
    fn compare_ge(&self, other: &T, left: &[u8], right: &[u8]) -> bool;
}

#[derive(Clone, Copy, Debug, PartialEq, Serialize, Deserialize)]
pub enum ComparativeVariant {
    Eq,
    Lt,
    Le,
    Gt,
    Ge,
}

<<<<<<< HEAD
=======
/// A convenience function that matches two `TypeVariant`s and compares their buffers via the
/// specified `comparative_variant`. An `Err` is returned if the types are not comparable.
>>>>>>> 53b5811c
pub fn compare(
    comparative_variant: ComparativeVariant,
    l_type_variant: &TypeVariant,
    r_type_variant: &TypeVariant,
    l_buf: &[u8],
    r_buf: &[u8],
) -> Result<bool, String> {
    match (l_type_variant, r_type_variant) {
        (TypeVariant::Bool(l_type), TypeVariant::Bool(r_type)) => {
            compare_eq_ord(comparative_variant, l_type, r_type, l_buf, r_buf)
        },
        (TypeVariant::Int8(l_type), TypeVariant::Int8(r_type)) => {
            compare_eq_ord(comparative_variant, l_type, r_type, l_buf, r_buf)
        },
        (TypeVariant::Int8(l_type), TypeVariant::Int16(r_type)) => {
            compare_eq_ord(comparative_variant, l_type, r_type, l_buf, r_buf)
        },
        (TypeVariant::Int8(l_type), TypeVariant::Int32(r_type)) => {
            compare_eq_ord(comparative_variant, l_type, r_type, l_buf, r_buf)
        },
        (TypeVariant::Int8(l_type), TypeVariant::Int64(r_type)) => {
            compare_eq_ord(comparative_variant, l_type, r_type, l_buf, r_buf)
        },
        (TypeVariant::Int16(l_type), TypeVariant::Int8(r_type)) => {
            compare_eq_ord(comparative_variant, l_type, r_type, l_buf, r_buf)
        },
        (TypeVariant::Int16(l_type), TypeVariant::Int16(r_type)) => {
            compare_eq_ord(comparative_variant, l_type, r_type, l_buf, r_buf)
        },
        (TypeVariant::Int16(l_type), TypeVariant::Int32(r_type)) => {
            compare_eq_ord(comparative_variant, l_type, r_type, l_buf, r_buf)
        },
        (TypeVariant::Int16(l_type), TypeVariant::Int64(r_type)) => {
            compare_eq_ord(comparative_variant, l_type, r_type, l_buf, r_buf)
        },
        (TypeVariant::Int32(l_type), TypeVariant::Int8(r_type)) => {
            compare_eq_ord(comparative_variant, l_type, r_type, l_buf, r_buf)
        },
        (TypeVariant::Int32(l_type), TypeVariant::Int16(r_type)) => {
            compare_eq_ord(comparative_variant, l_type, r_type, l_buf, r_buf)
        },
        (TypeVariant::Int32(l_type), TypeVariant::Int32(r_type)) => {
            compare_eq_ord(comparative_variant, l_type, r_type, l_buf, r_buf)
        },
        (TypeVariant::Int32(l_type), TypeVariant::Int64(r_type)) => {
            compare_eq_ord(comparative_variant, l_type, r_type, l_buf, r_buf)
        },
        (TypeVariant::Int64(l_type), TypeVariant::Int8(r_type)) => {
            compare_eq_ord(comparative_variant, l_type, r_type, l_buf, r_buf)
        },
        (TypeVariant::Int64(l_type), TypeVariant::Int16(r_type)) => {
            compare_eq_ord(comparative_variant, l_type, r_type, l_buf, r_buf)
        },
        (TypeVariant::Int64(l_type), TypeVariant::Int32(r_type)) => {
            compare_eq_ord(comparative_variant, l_type, r_type, l_buf, r_buf)
        },
        (TypeVariant::Int64(l_type), TypeVariant::Int64(r_type)) => {
            compare_eq_ord(comparative_variant, l_type, r_type, l_buf, r_buf)
        },
        (TypeVariant::Char(l_type), TypeVariant::Char(r_type)) => {
            compare_eq_ord(comparative_variant, l_type, r_type, l_buf, r_buf)
        },
        (TypeVariant::Bits(l_type), TypeVariant::Bits(r_type)) => {
            match comparative_variant {
                ComparativeVariant::Eq => Ok(l_type.compare_eq(r_type, l_buf, r_buf)),
                _ => Err(comparison_error(comparative_variant, l_type_variant, r_type_variant)),
            }
        }
        _ => Err(comparison_error(comparative_variant, l_type_variant, r_type_variant)),
    }
}

fn compare_eq_ord<L, R>(
    comparative_variant: ComparativeVariant,
    l_type: &L,
    r_type: &R,
    l_buf: &[u8],
    r_buf: &[u8],
) -> Result<bool, String>
where
    L: CompareEq<R> + CompareOrd<R>,
{
    match comparative_variant {
        ComparativeVariant::Eq => Ok(l_type.compare_eq(&r_type, l_buf, r_buf)),
        ComparativeVariant::Lt => Ok(l_type.compare_lt(&r_type, l_buf, r_buf)),
        ComparativeVariant::Le => Ok(l_type.compare_le(&r_type, l_buf, r_buf)),
        ComparativeVariant::Gt => Ok(l_type.compare_gt(&r_type, l_buf, r_buf)),
        ComparativeVariant::Ge => Ok(l_type.compare_ge(&r_type, l_buf, r_buf)),
    }
}

fn comparison_error(
    comparative_variant: ComparativeVariant,
    l_type_variant: &TypeVariant,
    r_type_variant: &TypeVariant,
) -> String {
    format!(
        "Cannot perform comparison \"{:?}\" between {:?} and {:?}",
        comparative_variant,
        l_type_variant,
        r_type_variant,
    )
}<|MERGE_RESOLUTION|>--- conflicted
+++ resolved
@@ -15,11 +15,8 @@
 pub mod char;
 pub mod primitive;
 
-<<<<<<< HEAD
-=======
 /// An enum wrapper around each struct the implements `HustleType` to allow matching, serialization,
 /// and deserialization.
->>>>>>> 53b5811c
 #[derive(Debug, Clone, PartialEq, Serialize, Deserialize)]
 pub enum TypeVariant {
     Bool(Bool),
@@ -45,12 +42,6 @@
     }
 }
 
-<<<<<<< HEAD
-pub trait HustleType {
-    fn byte_len(&self) -> usize;
-}
-
-=======
 /// The main trait that all types must implement.
 pub trait HustleType {
     fn byte_len(&self) -> usize;
@@ -58,15 +49,11 @@
 }
 
 /// A trait that allows a type to specify whether it is equal to another.
->>>>>>> 53b5811c
 pub trait CompareEq<T> {
     fn compare_eq(&self, other: &T, left: &[u8], right: &[u8]) -> bool;
 }
 
-<<<<<<< HEAD
-=======
 /// A trait the allows a type to specify whether it is ordered with respect to another.
->>>>>>> 53b5811c
 pub trait CompareOrd<T> {
     fn compare_lt(&self, other: &T, left: &[u8], right: &[u8]) -> bool;
     fn compare_le(&self, other: &T, left: &[u8], right: &[u8]) -> bool;
@@ -83,11 +70,8 @@
     Ge,
 }
 
-<<<<<<< HEAD
-=======
 /// A convenience function that matches two `TypeVariant`s and compares their buffers via the
 /// specified `comparative_variant`. An `Err` is returned if the types are not comparable.
->>>>>>> 53b5811c
 pub fn compare(
     comparative_variant: ComparativeVariant,
     l_type_variant: &TypeVariant,
