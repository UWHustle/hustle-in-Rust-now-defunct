--- conflicted
+++ resolved
@@ -6,11 +6,7 @@
 
 [dependencies]
 hustle-common = { path = "../../common" }
-<<<<<<< HEAD
-hustle-resolver = { path = "../../resolver" }
-=======
 hustle-catalog = { path = "../../catalog" }
 hustle-resolver = { path = "../../resolver" }
 hustle-types = { path = "../../types" }
-sqlparser = "0.4.0"
->>>>>>> 53b5811c
+sqlparser = "0.4.0"