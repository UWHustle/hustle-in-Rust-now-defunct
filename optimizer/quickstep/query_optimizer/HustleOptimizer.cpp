#include "query_optimizer/HustleOptimizer.hpp"
#include "query_optimizer/LogicalGenerator.hpp"
#include "query_optimizer/OptimizerContext.hpp"
#include "query_optimizer/PhysicalGenerator.hpp"
#include "utility/Macros.hpp"
#include "parser/SqlParserWrapper.hpp"
#include "query_optimizer/tests/TestDatabaseLoader.hpp"


quickstep::optimizer::physical::PhysicalPtr hustle_getPhysicalPlan(const quickstep::ParseStatement &parse_statement,
                                   quickstep::CatalogDatabase *catalog_database,
                                   quickstep::optimizer::OptimizerContext *optimizer_context) {
  quickstep::optimizer::LogicalGenerator logical_generator(optimizer_context);
  quickstep::optimizer::PhysicalGenerator physical_generator(optimizer_context);

  quickstep::optimizer::physical::PhysicalPtr physical_plan =
      physical_generator.generatePlan(
          logical_generator.generatePlan(*catalog_database, parse_statement),
          catalog_database);

  return physical_plan;
}

std::string hustle_optimize(char *input) {
  quickstep::SqlParserWrapper sql_parser_;
  std::string* query = new std::string(input);

  sql_parser_.feedNextBuffer(query);
  quickstep::ParseResult result = sql_parser_.getNextStatement();

  quickstep::optimizer::OptimizerContext optimizer_context;
  const quickstep::ParseStatement &parse_statement = *result.parsed_statement;

  quickstep::optimizer::TestDatabaseLoader test_database_loader_;

  test_database_loader_.createHustleTestRelation(false /* allow_vchar */);
  test_database_loader_.loadHustleTestRelation();
  test_database_loader_.createHustleJoinRelations();

  quickstep::optimizer::physical::PhysicalPtr pplan =
      hustle_getPhysicalPlan(parse_statement,
                             test_database_loader_.catalog_database(),
                             &optimizer_context);

<<<<<<< HEAD
  return pplan->toString();
}
=======
  return pplan->jsonString();
}

//}  // namespace optimizer
//}  // namespace quickstep

//
>>>>>>> 8727b577
<|MERGE_RESOLUTION|>--- conflicted
+++ resolved
@@ -42,15 +42,5 @@
                              test_database_loader_.catalog_database(),
                              &optimizer_context);
 
-<<<<<<< HEAD
-  return pplan->toString();
-}
-=======
   return pplan->jsonString();
-}
-
-//}  // namespace optimizer
-//}  // namespace quickstep
-
-//
->>>>>>> 8727b577
+}