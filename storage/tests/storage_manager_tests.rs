extern crate hustle_storage;
<<<<<<< HEAD

#[macro_use]
extern crate lazy_static;
=======
>>>>>>> 53b5811c

#[cfg(test)]
mod storage_manager_tests {
    use hustle_storage::StorageManager;

<<<<<<< HEAD
    lazy_static! {
        static ref STORAGE_MANAGER: StorageManager = {
            StorageManager::new()
        };
    }

    #[test]
    fn create_block() {
        let block_id = STORAGE_MANAGER.create_block(vec![1], 0).id;
        assert!(STORAGE_MANAGER.get_block(block_id).is_some());
        STORAGE_MANAGER.delete_block(block_id);
=======
    #[test]
    fn create_block() {
        let storage_manager = StorageManager::with_unique_data_directory();
        let block_id = storage_manager.create_block(vec![1], 0).id;
        assert!(storage_manager.get_block(block_id).is_some());
        storage_manager.clear();
>>>>>>> 53b5811c
    }

    #[test]
    fn delete_block() {
<<<<<<< HEAD
        let block_id = STORAGE_MANAGER.create_block(vec![1], 0).id;
        STORAGE_MANAGER.delete_block(block_id);
        assert!(STORAGE_MANAGER.get_block(block_id).is_none());
=======
        let storage_manager = StorageManager::with_unique_data_directory();
        let block_id = storage_manager.create_block(vec![1], 0).id;
        storage_manager.delete_block(block_id);
        assert!(storage_manager.get_block(block_id).is_none());
        storage_manager.clear();
>>>>>>> 53b5811c
    }
}<|MERGE_RESOLUTION|>--- conflicted
+++ resolved
@@ -1,49 +1,23 @@
 extern crate hustle_storage;
-<<<<<<< HEAD
-
-#[macro_use]
-extern crate lazy_static;
-=======
->>>>>>> 53b5811c
 
 #[cfg(test)]
 mod storage_manager_tests {
     use hustle_storage::StorageManager;
 
-<<<<<<< HEAD
-    lazy_static! {
-        static ref STORAGE_MANAGER: StorageManager = {
-            StorageManager::new()
-        };
-    }
-
-    #[test]
-    fn create_block() {
-        let block_id = STORAGE_MANAGER.create_block(vec![1], 0).id;
-        assert!(STORAGE_MANAGER.get_block(block_id).is_some());
-        STORAGE_MANAGER.delete_block(block_id);
-=======
     #[test]
     fn create_block() {
         let storage_manager = StorageManager::with_unique_data_directory();
         let block_id = storage_manager.create_block(vec![1], 0).id;
         assert!(storage_manager.get_block(block_id).is_some());
         storage_manager.clear();
->>>>>>> 53b5811c
     }
 
     #[test]
     fn delete_block() {
-<<<<<<< HEAD
-        let block_id = STORAGE_MANAGER.create_block(vec![1], 0).id;
-        STORAGE_MANAGER.delete_block(block_id);
-        assert!(STORAGE_MANAGER.get_block(block_id).is_none());
-=======
         let storage_manager = StorageManager::with_unique_data_directory();
         let block_id = storage_manager.create_block(vec![1], 0).id;
         storage_manager.delete_block(block_id);
         assert!(storage_manager.get_block(block_id).is_none());
         storage_manager.clear();
->>>>>>> 53b5811c
     }
 }