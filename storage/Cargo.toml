[package]
name = "hustle-storage"
version = "0.1.0"
authors = ["gaffneyk <kpgaffney@wisc.edu>"]

[dependencies]
hustle-types = { path = "../types" }
omap = { git = "https://github.com/UWHustle/omap" }
bit-vec = "0.6"
<<<<<<< HEAD
memmap = "0.7.0"
serde = { version = "1.0.92", features = ["derive"] }
serde_json = "1.0.40"
uuid = { version = "0.7", features = ["v4"] }

[dev-dependencies]
lazy_static = "1.3.0"
=======
byteorder = "1.3.2"
memmap = "0.7.0"
uuid = { version = "0.7", features = ["v4"] }
>>>>>>> 53b5811c
<|MERGE_RESOLUTION|>--- conflicted
+++ resolved
@@ -7,16 +7,6 @@
 hustle-types = { path = "../types" }
 omap = { git = "https://github.com/UWHustle/omap" }
 bit-vec = "0.6"
-<<<<<<< HEAD
-memmap = "0.7.0"
-serde = { version = "1.0.92", features = ["derive"] }
-serde_json = "1.0.40"
-uuid = { version = "0.7", features = ["v4"] }
-
-[dev-dependencies]
-lazy_static = "1.3.0"
-=======
 byteorder = "1.3.2"
 memmap = "0.7.0"
-uuid = { version = "0.7", features = ["v4"] }
->>>>>>> 53b5811c
+uuid = { version = "0.7", features = ["v4"] }