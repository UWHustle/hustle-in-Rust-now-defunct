use block::BlockReference;
use buffer_manager::BufferManager;
use uuid::Uuid;

const DEFAULT_BUFFER_CAPACITY: usize = 1000;
const DEFAULT_DATA_DIRECTORY: &str = "data";

<<<<<<< HEAD
=======
/// Hustle's storage manager. The `StorageManager` uses the `BufferManager` to read and write blocks
/// to and from a specified data directory.
>>>>>>> 53b5811c
pub struct StorageManager {
    buffer_manager: BufferManager,
}

impl StorageManager {
<<<<<<< HEAD
=======
    /// Creates a new `StorageManager` with the default data directory and default buffer capacity.
>>>>>>> 53b5811c
    pub fn default() -> Self {
        Self::with_buffer_capacity(DEFAULT_BUFFER_CAPACITY)
    }

    /// Creates a new `StorageManager` with the default data directory and specified buffer
    /// capacity.
    pub fn with_buffer_capacity(buffer_capacity: usize) -> Self {
        StorageManager {
            buffer_manager: BufferManager::with_capacity_and_directory(
                buffer_capacity,
                DEFAULT_DATA_DIRECTORY.to_owned(),
            ),
        }
    }

<<<<<<< HEAD
=======
    /// Creates a new `StorageManager` with the specified data directory and default buffer
    /// capacity.
>>>>>>> 53b5811c
    pub fn with_data_directory(dir: String) -> Self {
        StorageManager {
            buffer_manager: BufferManager::with_capacity_and_directory(
                DEFAULT_BUFFER_CAPACITY,
                dir,
            )
        }
    }

<<<<<<< HEAD
=======
    /// Creates a new `StorageManager` with the default buffer capacity and an automatically
    /// generated UUID data directory. This is useful for temporary databases and testing.
>>>>>>> 53b5811c
    pub fn with_unique_data_directory() -> Self {
        Self::with_data_directory(Uuid::new_v4().to_string())
    }

<<<<<<< HEAD
=======
    /// Creates a new block with the specified `col_sizes` and the number of bit flags.
>>>>>>> 53b5811c
    pub fn create_block(&self, col_sizes: Vec<usize>, n_flags: usize) -> BlockReference {
        self.buffer_manager.create(col_sizes, n_flags)
    }

<<<<<<< HEAD
=======
    /// Returns a reference to the block with the specified `block_id`.
>>>>>>> 53b5811c
    pub fn get_block(&self, block_id: u64) -> Option<BlockReference> {
        self.buffer_manager.get(block_id)
    }

<<<<<<< HEAD
=======
    /// Erases the block with the specified `block_id` from memory and storage.
>>>>>>> 53b5811c
    pub fn delete_block(&self, block_id: u64) {
        self.buffer_manager.erase(block_id);
    }

<<<<<<< HEAD
=======
    /// Deletes all blocks from memory and storage and removes the data directory from the file
    /// system.
>>>>>>> 53b5811c
    pub fn clear(&self) {
        self.buffer_manager.clear();
    }
}<|MERGE_RESOLUTION|>--- conflicted
+++ resolved
@@ -5,20 +5,14 @@
 const DEFAULT_BUFFER_CAPACITY: usize = 1000;
 const DEFAULT_DATA_DIRECTORY: &str = "data";
 
-<<<<<<< HEAD
-=======
 /// Hustle's storage manager. The `StorageManager` uses the `BufferManager` to read and write blocks
 /// to and from a specified data directory.
->>>>>>> 53b5811c
 pub struct StorageManager {
     buffer_manager: BufferManager,
 }
 
 impl StorageManager {
-<<<<<<< HEAD
-=======
     /// Creates a new `StorageManager` with the default data directory and default buffer capacity.
->>>>>>> 53b5811c
     pub fn default() -> Self {
         Self::with_buffer_capacity(DEFAULT_BUFFER_CAPACITY)
     }
@@ -34,11 +28,8 @@
         }
     }
 
-<<<<<<< HEAD
-=======
     /// Creates a new `StorageManager` with the specified data directory and default buffer
     /// capacity.
->>>>>>> 53b5811c
     pub fn with_data_directory(dir: String) -> Self {
         StorageManager {
             buffer_manager: BufferManager::with_capacity_and_directory(
@@ -48,44 +39,29 @@
         }
     }
 
-<<<<<<< HEAD
-=======
     /// Creates a new `StorageManager` with the default buffer capacity and an automatically
     /// generated UUID data directory. This is useful for temporary databases and testing.
->>>>>>> 53b5811c
     pub fn with_unique_data_directory() -> Self {
         Self::with_data_directory(Uuid::new_v4().to_string())
     }
 
-<<<<<<< HEAD
-=======
     /// Creates a new block with the specified `col_sizes` and the number of bit flags.
->>>>>>> 53b5811c
     pub fn create_block(&self, col_sizes: Vec<usize>, n_flags: usize) -> BlockReference {
         self.buffer_manager.create(col_sizes, n_flags)
     }
 
-<<<<<<< HEAD
-=======
     /// Returns a reference to the block with the specified `block_id`.
->>>>>>> 53b5811c
     pub fn get_block(&self, block_id: u64) -> Option<BlockReference> {
         self.buffer_manager.get(block_id)
     }
 
-<<<<<<< HEAD
-=======
     /// Erases the block with the specified `block_id` from memory and storage.
->>>>>>> 53b5811c
     pub fn delete_block(&self, block_id: u64) {
         self.buffer_manager.erase(block_id);
     }
 
-<<<<<<< HEAD
-=======
     /// Deletes all blocks from memory and storage and removes the data directory from the file
     /// system.
->>>>>>> 53b5811c
     pub fn clear(&self) {
         self.buffer_manager.clear();
     }
