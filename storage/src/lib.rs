extern crate bit_vec;
extern crate byteorder;
extern crate hustle_types;
extern crate memmap;
extern crate omap;
<<<<<<< HEAD
extern crate bit_vec;
extern crate hustle_types;
#[macro_use]
extern crate serde;
=======
>>>>>>> 53b5811c
extern crate uuid;

pub use storage_manager::StorageManager;

pub mod storage_manager;
pub mod block;

mod buffer_manager;<|MERGE_RESOLUTION|>--- conflicted
+++ resolved
@@ -3,13 +3,6 @@
 extern crate hustle_types;
 extern crate memmap;
 extern crate omap;
-<<<<<<< HEAD
-extern crate bit_vec;
-extern crate hustle_types;
-#[macro_use]
-extern crate serde;
-=======
->>>>>>> 53b5811c
 extern crate uuid;
 
 pub use storage_manager::StorageManager;
