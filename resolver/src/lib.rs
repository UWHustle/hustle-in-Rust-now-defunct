--- conflicted
+++ resolved
@@ -5,70 +5,24 @@
 use sqlparser::ast::{Assignment, BinaryOperator, ColumnDef, DataType, Expr, ObjectName, ObjectType, Query, SelectItem, SetExpr, Statement, TableFactor, TableWithJoins, TransactionMode, Value};
 
 use hustle_catalog::{Catalog, Column, Table};
-<<<<<<< HEAD
-use hustle_common::plan::{ComparativeVariant, Expression, Plan, Query as QueryPlan, QueryOperator};
-use hustle_types::{Bool, Char, Int64, TypeVariant};
-
-=======
 use hustle_common::plan::{Expression, Plan, Query as QueryPlan, QueryOperator};
 use hustle_types::{Bool, Char, ComparativeVariant, Int64, TypeVariant};
 
 /// Hustle's resolver. The main duties of the resolver are to ensure the validity of the syntax
 /// tree produced by the parser and produce a logical plan that can be consumed by the optimizer or
 /// execution engine.
->>>>>>> 53b5811c
 pub struct Resolver {
     catalog: Arc<Catalog>,
 }
 
 impl Resolver {
-<<<<<<< HEAD
-=======
     /// Return a new `Resolver` with a reference to the `catalog`.
->>>>>>> 53b5811c
     pub fn new(catalog: Arc<Catalog>) -> Self {
         Resolver {
             catalog,
         }
     }
 
-<<<<<<< HEAD
-    pub fn resolve(&mut self, stmt: Statement) -> Result<Plan, String> {
-        match stmt {
-            Statement::Query(q) => self.resolve_query(&*q),
-            Statement::Insert {
-                table_name,
-                columns: _,
-                source,
-            } => self.resolve_insert(table_name, source),
-            Statement::Update {
-                table_name,
-                assignments,
-                selection,
-            } => self.resolve_update(table_name, assignments, selection),
-            Statement::Delete {
-                table_name,
-                selection,
-            } => self.resolve_delete(table_name, selection),
-            Statement::CreateTable {
-                name,
-                columns,
-                constraints: _,
-                with_options: _,
-                external: _,
-                file_format: _, location: _,
-            } => self.resolve_create_table(name, columns),
-            Statement::Drop {
-                object_type,
-                if_exists,
-                names,
-                cascade,
-            } => self.resolve_drop(object_type, if_exists, names, cascade),
-            Statement::StartTransaction { modes} => self.resolve_start_transaction(modes),
-            Statement::Commit { chain } => self.resolve_commit(chain),
-            _ => Err(format!("Unrecognized AST type {}", stmt))
-        }
-=======
     /// Resolve the `stmts` and produce a `Plan` if they are valid.
     pub fn resolve(&mut self, stmts: &[Statement]) -> Result<Plan, String> {
         if stmts.is_empty() {
@@ -112,7 +66,6 @@
             }
         }
 
->>>>>>> 53b5811c
     }
 
     fn resolve_query(&self, query: &Query) -> Result<Plan, String> {
@@ -144,11 +97,7 @@
             _ => Err(format!("Unsupported query type {}", query.body)),
         }?;
 
-<<<<<<< HEAD
-        Ok(Plan::Query { query: query_plan })
-=======
         Ok(Plan::Query(query_plan))
->>>>>>> 53b5811c
     }
 
     fn resolve_input(&self, from: &[TableWithJoins]) -> Result<QueryPlan, String> {
@@ -166,11 +115,7 @@
 
             Ok(QueryPlan {
                 output: table.columns.clone(),
-<<<<<<< HEAD
-                operator: QueryOperator::TableReference { table }
-=======
                 operator: QueryOperator::TableReference(table)
->>>>>>> 53b5811c
             })
         } else {
             let tables = from.iter()
@@ -187,11 +132,7 @@
 
                     Ok(QueryPlan {
                         output: table.columns.clone(),
-<<<<<<< HEAD
-                        operator: QueryOperator::TableReference { table },
-=======
                         operator: QueryOperator::TableReference(table),
->>>>>>> 53b5811c
                     })
                 }).collect::<Result<Vec<QueryPlan>, String>>()?;
 
@@ -254,16 +195,6 @@
 
     fn resolve_insert(
         &self,
-<<<<<<< HEAD
-        table_name: ObjectName,
-        source: Box<Query>
-    ) -> Result<Plan, String> {
-        let into_table = self.resolve_table(&table_name.to_string())?;
-
-        match source.body {
-            SetExpr::Values(values) => {
-                let values_vec = values.0;
-=======
         table_name: &ObjectName,
         source: &Query
     ) -> Result<Plan, String> {
@@ -272,7 +203,6 @@
         match &source.body {
             SetExpr::Values(values) => {
                 let values_vec = &values.0;
->>>>>>> 53b5811c
                 if values_vec.len() == 1 {
                     let values = values_vec.first().unwrap();
                     if values.len() == into_table.columns.len() {
@@ -298,15 +228,9 @@
 
     fn resolve_update(
         &self,
-<<<<<<< HEAD
-        table_name: ObjectName,
-        assignments: Vec<Assignment>,
-        selection: Option<Expr>
-=======
         table_name: &ObjectName,
         assignments: &[Assignment],
         selection: &Option<Expr>
->>>>>>> 53b5811c
     ) -> Result<Plan, String> {
         let table = self.resolve_table(&table_name.to_string())?;
 
@@ -321,10 +245,7 @@
             .collect::<Result<Vec<_>, String>>()?;
 
         let filter = selection
-<<<<<<< HEAD
-=======
             .as_ref()
->>>>>>> 53b5811c
             .map(|expr| self.resolve_expr(&expr, &table.columns))
             .transpose()?
             .map(|filter| Box::new(filter));
@@ -336,11 +257,6 @@
         })
     }
 
-<<<<<<< HEAD
-    fn resolve_delete(&self, table_name: ObjectName, selection: Option<Expr>) -> Result<Plan, String> {
-        let from_table = self.resolve_table(&table_name.to_string())?;
-        let filter = selection
-=======
     fn resolve_delete(
         &self,
         table_name: &ObjectName,
@@ -349,7 +265,6 @@
         let from_table = self.resolve_table(&table_name.to_string())?;
         let filter = selection
             .as_ref()
->>>>>>> 53b5811c
             .map(|expr| self.resolve_expr(&expr, &from_table.columns))
             .transpose()?
             .map(|filter| Box::new(filter));
@@ -360,15 +275,11 @@
         })
     }
 
-<<<<<<< HEAD
-    fn resolve_create_table(&mut self, name: ObjectName, columns: Vec<ColumnDef>) -> Result<Plan, String> {
-=======
     fn resolve_create_table(
         &mut self,
         name: &ObjectName,
         columns: &[ColumnDef],
     ) -> Result<Plan, String> {
->>>>>>> 53b5811c
         let name= name.to_string();
         if self.catalog.table_exists(&name) {
             Err(format!("Table {} already exists", &name))
@@ -397,31 +308,18 @@
 
             let table = Table::new(name, columns);
             self.catalog.create_table(table.clone())?;
-<<<<<<< HEAD
-            Ok(Plan::CreateTable { table })
-=======
             Ok(Plan::CreateTable(table))
->>>>>>> 53b5811c
         }
     }
 
     fn resolve_drop(
         &self,
-<<<<<<< HEAD
-        object_type: ObjectType,
-        if_exists: bool,
-        names: Vec<ObjectName>,
-        cascade: bool
-    ) -> Result<Plan, String> {
-        if object_type == ObjectType::View {
-=======
         object_type: &ObjectType,
         if_exists: bool,
         names: &[ObjectName],
         cascade: bool
     ) -> Result<Plan, String> {
         if object_type == &ObjectType::View {
->>>>>>> 53b5811c
             Err("Views are not yet supported".to_owned())
         } else if if_exists {
             Err("If exists is not yet supported".to_owned())
@@ -431,21 +329,12 @@
             Err("Cannot drop more than one table at a time".to_owned())
         } else {
             let table = self.resolve_table(&names[0].to_string())?;
-<<<<<<< HEAD
-            Ok(Plan::DropTable { table })
-        }
-    }
-
-
-    fn resolve_start_transaction(&self, _modes: Vec<TransactionMode>) -> Result<Plan, String> {
-=======
             Ok(Plan::DropTable(table))
         }
     }
 
 
     fn resolve_start_transaction(&self, _modes: &[TransactionMode]) -> Result<Plan, String> {
->>>>>>> 53b5811c
         Ok(Plan::BeginTransaction)
     }
 
